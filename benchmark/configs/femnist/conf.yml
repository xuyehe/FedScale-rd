--- conflicted
+++ resolved
@@ -2,13 +2,13 @@
 
 # ========== Cluster configuration ========== 
 # ip address of the parameter server (need 1 GPU process)
-ps_ip: 10.0.0.1
+ps_ip: 10.0.0.4
 
 # ip address of each worker:# of available gpus process on each gpu in this node
 # Note that if we collocate ps and worker on same GPU, then we need to decrease this number of available processes on that GPU by 1
 # E.g., master node has 4 available processes, then 1 for the ps, and worker should be set to: worker:3
 worker_ips:
-    - 10.0.0.1:[4]
+    - 10.0.0.4:[4]
 
 exp_path: $FEDSCALE_HOME/fedscale/core
 
@@ -47,17 +47,12 @@
     - learning_rate: 0.05
     - batch_size: 20
     - test_bsz: 20
-<<<<<<< HEAD
-    - malicious_factor: 4
-    - use_cuda: False
+    - use_cuda: True
 
 # ========== Redis configuration ========== 
 redis_conf:
     redis_executable: /usr/bin/redis-server
-    redis_host: 10.0.0.2
+    redis_host: 10.0.0.4
     redis_port: 6379
     redis_password: abc # Use ~ to skip password
-    job_tag: _femnist_1
-=======
-    - use_cuda: True
->>>>>>> bdf9bf24
+    job_tag: _femnist_1