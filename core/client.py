import torch
import logging
import math
from utils.nlp import mask_tokens
from torch.autograd import Variable
from optimizer import ClientOptimizer

class Client(object):
    """Basic client component in Federated Learning"""
    def __init__(self, conf):
        self.optimizer = ClientOptimizer()
        pass

    def train(self, client_data, model, conf):

        clientId = conf.clientId
        logging.info(f"Start to train (CLIENT: {clientId}) ...")
        tokenizer, device = conf.tokenizer, conf.device

        model = model.to(device=device)
        model.train()

        trained_unique_samples = min(len(client_data.dataset), conf.local_steps * conf.batch_size)
        global_model = None

        if conf.gradient_policy == 'prox':
            # could be move to optimizer
            global_model = [param.data.clone() for param in model.parameters()]
        
        if conf.task == "detection":
            lr = conf.learning_rate
            params = []
            for key, value in dict(model.named_parameters()).items():
                if value.requires_grad:
                    if 'bias' in key:
                        params += [{'params':[value],'lr':lr*(cfg.TRAIN.DOUBLE_BIAS + 1), \
                                'weight_decay': cfg.TRAIN.BIAS_DECAY and cfg.TRAIN.WEIGHT_DECAY or 0}]
                    else:
                        params += [{'params':[value],'lr':lr, 'weight_decay': cfg.TRAIN.WEIGHT_DECAY}]
            optimizer = torch.optim.SGD(params, momentum=cfg.TRAIN.MOMENTUM)

        elif conf.task == 'nlp':
            
            no_decay = ["bias", "LayerNorm.weight"]
            optimizer_grouped_parameters = [
                {
                    "params": [p for n, p in model.named_parameters() if not any(nd in n for nd in no_decay)],
                    "weight_decay": conf.weight_decay,
                },
                {
                    "params": [p for n, p in model.named_parameters() if any(nd in n for nd in no_decay)],
                    "weight_decay": 0.0,
                },
            ]
            optimizer = torch.optim.AdamW(optimizer_grouped_parameters, lr=conf.learning_rate)
        else:
            optimizer = torch.optim.SGD(model.parameters(), lr=conf.learning_rate, momentum=0.9, weight_decay=5e-4)

        if conf.task == 'voice':
            from torch_baidu_ctc import CTCLoss
            criterion = CTCLoss(reduction='none').to(device=device)
        else:
            criterion = torch.nn.CrossEntropyLoss(reduction='none').to(device=device)

        epoch_train_loss = 1e-4

        error_type = None
        completed_steps = 0

        if conf.task == "detection":
            im_data = Variable(torch.FloatTensor(1).cuda())
            im_info = Variable(torch.FloatTensor(1).cuda())
            num_boxes = Variable(torch.LongTensor(1).cuda())
            gt_boxes = Variable(torch.FloatTensor(1).cuda())

        # TODO: One may hope to run fixed number of epochs, instead of iterations
        while completed_steps < conf.local_steps:
            try:
                for data_pair in client_data:

                    if conf.task == 'nlp':
                        (data, _) = data_pair
                        data, target = mask_tokens(data, tokenizer, conf, device=device)
                    elif conf.task == 'voice':
                        (data, target, input_percentages, target_sizes), _ = data_pair
                        input_sizes = input_percentages.mul_(int(data.size(3))).int()
                    elif conf.task == 'detection':
                        temp_data = data_pair
                        target = temp_data[4]
                        data = temp_data[0:4]

                    else:
                        (data, target) = data_pair

                    if conf.task == "detection":
                        im_data.resize_(data[0].size()).copy_(data[0])
                        im_info.resize_(data[1].size()).copy_(data[1])
                        gt_boxes.resize_(data[2].size()).copy_(data[2])
                        num_boxes.resize_(data[3].size()).copy_(data[3])
                    elif conf.task == 'speech':
                        data = torch.unsqueeze(data, 1).to(device=device)
                    elif args.task == 'text_clf':
                        (data, masks) = data
                        data, masks = Variable(data).to(device=device), Variable(masks).to(device=device)
            
                    else:
                        data = Variable(data).to(device=device)

                    target = Variable(target).to(device=device)

                    if conf.task == 'nlp':
                        outputs = model(data, labels=target)
                        loss = outputs[0]
                    elif conf.task == 'voice':
                        outputs, output_sizes = model(data, input_sizes)
                        outputs = outputs.transpose(0, 1).float()  # TxNxH
                        loss = criterion(outputs, target, output_sizes, target_sizes)
                    elif args.task == 'text_clf':
                        outputs = model(data , attention_mask=masks, labels=target)
                        loss = outputs.loss
                        output = outputs.logits
                    elif conf.task == "detection":
                        rois, cls_prob, bbox_pred, \
                        rpn_loss_cls, rpn_loss_box, \
                        RCNN_loss_cls, RCNN_loss_bbox, \
                        rois_label = model(im_data, im_info, gt_boxes, num_boxes)

                        loss = rpn_loss_cls + rpn_loss_box \
                                + RCNN_loss_cls + RCNN_loss_bbox

                        loss_rpn_cls = rpn_loss_cls.item()
                        loss_rpn_box = rpn_loss_box.item()
                        loss_rcnn_cls = RCNN_loss_cls.item()
                        loss_rcnn_box = RCNN_loss_bbox.item()
                        print("\t\t\trpn_cls: %.4f, rpn_box: %.4f, rcnn_cls: %.4f, rcnn_box %.4f" \
                        % (loss_rpn_cls, loss_rpn_box, loss_rcnn_cls, loss_rcnn_box))
                    else:
                        output = model(data)
                        loss = criterion(output, target)

                    # ======== collect training feedback for other decision components [e.g., kuiper selector] ======
<<<<<<< HEAD
                    if conf.task == 'nlp' or  args.task == 'text_clf'  :
                        loss_list = [loss.item()] #[loss.mean().data.item()]
=======
                    if conf.task == 'nlp':
                        loss_list = [loss.mean().data.item()]
>>>>>>> 32c98a07
                    elif conf.task == "detection":
                        loss_list = [loss.tolist()]
                        loss = loss.mean()
                    else:
                        loss_list = loss.tolist()
                        loss = loss.mean()

                    temp_loss = sum([l**2 for l in loss_list])/float(len(loss_list))

                    # only measure the loss of the first epoch
                    if completed_steps < len(client_data):
                        if epoch_train_loss == 1e-4:
                            epoch_train_loss = temp_loss
                        else:
                            epoch_train_loss = (1. - conf.loss_decay) * epoch_train_loss + conf.loss_decay * temp_loss

                    # ========= Define the backward loss ==============
                    optimizer.zero_grad()
                    loss.backward()
                    optimizer.step()

                    # ========= Weight handler ========================
                    self.optimizer.update_client_weight(conf, model, global_model if global_model is not None else None  )
                    
                    completed_steps += 1

                    if completed_steps == conf.local_steps:
                        break

            except Exception as ex:
                error_type = ex
                break

        model_param = [param.data.cpu().numpy() for param in model.parameters()]
        results = {'clientId':clientId, 'moving_loss': epoch_train_loss,
                  'trained_size': completed_steps*conf.batch_size, 'success': completed_steps > 0}
        results['utility'] = math.sqrt(epoch_train_loss)*float(trained_unique_samples)

        if error_type is None:
            logging.info(f"Training of (CLIENT: {clientId}) completes, {results}")
        else:
            logging.info(f"Training of (CLIENT: {clientId}) failed as {error_type}")

        results['update_weight'] = model_param
        results['wall_duration'] = 0

        return results


    def test(self, conf):
        pass

<|MERGE_RESOLUTION|>--- conflicted
+++ resolved
@@ -139,13 +139,10 @@
                         loss = criterion(output, target)
 
                     # ======== collect training feedback for other decision components [e.g., kuiper selector] ======
-<<<<<<< HEAD
+
                     if conf.task == 'nlp' or  args.task == 'text_clf'  :
                         loss_list = [loss.item()] #[loss.mean().data.item()]
-=======
-                    if conf.task == 'nlp':
-                        loss_list = [loss.mean().data.item()]
->>>>>>> 32c98a07
+
                     elif conf.task == "detection":
                         loss_list = [loss.tolist()]
                         loss = loss.mean()
