--- conflicted
+++ resolved
@@ -2,14 +2,8 @@
 import sys, os
 from resnet_heterofl import resnet18
 from customized_fllibs import split_model
-<<<<<<< HEAD
-sys.path.insert(1, os.path.join(sys.path[0], '../../fedscale/core'))
-from client import Client
-from fllibs import Variable, os, math, torch, logging, np
-=======
 from fedscale.core.client import Client
 from fedscale.core.fllibs import Variable, os, math, torch, logging, np
->>>>>>> 1bfd9ccd
  
 class Customized_Client(Client):
     def __init__(self, conf):
